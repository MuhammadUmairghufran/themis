package cell

/*
#cgo LDFLAGS: -lthemis -lsoter
#include <stdlib.h>
#include <string.h>
#include <stdint.h>
#include <stdbool.h>
#include <themis/error.h>
#include <themis/secure_cell.h>

#define MODE_SEAL 0
#define MODE_TOKEN_PROTECT 1
#define MODE_CONTEXT_IMPRINT 2

static bool get_protect_size(const void *key, size_t key_len, const void *data, size_t data_len, const void *context, size_t context_len, int mode, size_t *enc_len, size_t *add_len)
{
	themis_status_t res = THEMIS_FAIL;

	switch (mode)
	{
	case MODE_SEAL:
		res = themis_secure_cell_encrypt_full(key, key_len, context, context_len, data, data_len, NULL, enc_len);
		break;
	case MODE_TOKEN_PROTECT:
		res = themis_secure_cell_encrypt_auto_split(key, key_len, context, context_len, data, data_len, NULL, add_len, NULL, enc_len);
		break;
	case MODE_CONTEXT_IMPRINT:
		if (!context)
		{
			break;
		}

		res = themis_secure_cell_encrypt_user_split(key, key_len, data, data_len, context, context_len, NULL, enc_len);
		break;
	}

	return THEMIS_BUFFER_TOO_SMALL == res;
}

static bool encrypt(const void *key, size_t key_len, const void *data, size_t data_len, const void *context, size_t context_len, int mode, void *enc, size_t enc_len, void *add, size_t add_len)
{
	themis_status_t res = THEMIS_FAIL;

	switch (mode)
	{
	case MODE_SEAL:
		res = themis_secure_cell_encrypt_full(key, key_len, context, context_len, data, data_len, enc, &enc_len);
		break;
	case MODE_TOKEN_PROTECT:
		res = themis_secure_cell_encrypt_auto_split(key, key_len, context, context_len, data, data_len, add, &add_len, enc, &enc_len);
		break;
	case MODE_CONTEXT_IMPRINT:
		if (!context)
		{
			break;
		}

		res = themis_secure_cell_encrypt_user_split(key, key_len, data, data_len, context, context_len, enc, &enc_len);
		break;
	}

	return THEMIS_SUCCESS == res;
}

static bool get_unprotect_size(const void *key, size_t key_len, const void *prot, size_t prot_len, const void *add, size_t add_len, const void *context, size_t context_len, int mode, size_t *dec_len)
{
	themis_status_t res = THEMIS_FAIL;

	switch (mode)
	{
	case MODE_SEAL:
		res = themis_secure_cell_decrypt_full(key, key_len, context, context_len, prot, prot_len, NULL, dec_len);
		break;
	case MODE_TOKEN_PROTECT:
		if (!add)
		{
			break;
		}

		res = themis_secure_cell_decrypt_auto_split(key, key_len, context, context_len, prot, prot_len, add, add_len, NULL, dec_len);
		break;
	case MODE_CONTEXT_IMPRINT:
		if (!context)
		{
			break;
		}

		res = themis_secure_cell_encrypt_user_split(key, key_len, prot, prot_len, context, context_len, NULL, dec_len);
		break;
	}

	return THEMIS_BUFFER_TOO_SMALL == res;
}

static bool decrypt(const void *key, size_t key_len, const void *prot, size_t prot_len, const void *add, size_t add_len, const void *context, size_t context_len, int mode, void *dec, size_t dec_len)
{
	themis_status_t res = THEMIS_FAIL;

	switch (mode)
	{
	case MODE_SEAL:
		res = themis_secure_cell_decrypt_full(key, key_len, context, context_len, prot, prot_len, dec, &dec_len);
		break;
	case MODE_TOKEN_PROTECT:
		if (!add)
		{
			break;
		}

		res = themis_secure_cell_decrypt_auto_split(key, key_len, context, context_len, prot, prot_len, add, add_len, dec, &dec_len);
		break;
	case MODE_CONTEXT_IMPRINT:
		if (!context)
		{
			break;
		}

		res = themis_secure_cell_encrypt_user_split(key, key_len, prot, prot_len, context, context_len, dec, &dec_len);
		break;
	}

	return THEMIS_SUCCESS == res;
}

*/
import "C"
import (
	"errors"
	"unsafe"
)

const (
	CELL_MODE_SEAL            = 0
	CELL_MODE_TOKEN_PROTECT   = 1
	CELL_MODE_CONTEXT_IMPRINT = 2
)

type SecureCell struct {
	key  []byte
	mode int
}

func New(key []byte, mode int) *SecureCell {
	return &SecureCell{key, mode}
}

func (sc *SecureCell) Protect(data []byte, context []byte) ([]byte, []byte, error) {
	if (sc.mode < CELL_MODE_SEAL) || (sc.mode > CELL_MODE_CONTEXT_IMPRINT) {
		return nil, nil, errors.New("Invalid mode specified")
	}
<<<<<<< HEAD
	
	if nil == sc.key || 0==len(sc.key){
		return nil, nil, errors.New("Master key was not provided")
	}
	
	if nil == data || 0==len(data){
=======

	if nil == sc.key {
		return nil, nil, errors.New("Master key was not provided")
	}

	if nil == data {
>>>>>>> d52645f4
		return nil, nil, errors.New("Data was not provided")
	}

	if CELL_MODE_CONTEXT_IMPRINT == sc.mode {
		if nil == context || 0 == len(context) {
			return nil, nil, errors.New("Context is mandatory for context imprint mode")
		}
	}

	var ctx unsafe.Pointer
	var ctxLen C.size_t
<<<<<<< HEAD
	
	ctx = nil
	ctxLen = 0

	if nil != context && 0 < len(context){
=======

	if nil != context {
>>>>>>> d52645f4
		ctx = unsafe.Pointer(&context[0])
		ctxLen = C.size_t(len(context))
	}

	var encLen, addLen C.size_t

	if !bool(C.get_protect_size(unsafe.Pointer(&sc.key[0]),
		C.size_t(len(sc.key)),
		unsafe.Pointer(&data[0]),
		C.size_t(len(data)),
		ctx,
		ctxLen,
		C.int(sc.mode),
		&encLen,
		&addLen)) {
		return nil, nil, errors.New("Failed to get output size")
	}

	var addData []byte
	var add unsafe.Pointer

	encData := make([]byte, encLen, encLen)
	if addLen > 0 {
		addData = make([]byte, addLen, addLen)
		add = unsafe.Pointer(&addData[0])
	}

	if !bool(C.encrypt(unsafe.Pointer(&sc.key[0]),
		C.size_t(len(sc.key)),
		unsafe.Pointer(&data[0]),
		C.size_t(len(data)),
		ctx,
		ctxLen,
		C.int(sc.mode),
		unsafe.Pointer(&encData[0]),
		encLen,
		add,
		addLen)) {
		return nil, nil, errors.New("Failed to protect data")
	}

	return encData, addData, nil
}

func (sc *SecureCell) Unprotect(protectedData []byte, additionalData []byte, context []byte) ([]byte, error) {
	if (sc.mode < CELL_MODE_SEAL) || (sc.mode > CELL_MODE_CONTEXT_IMPRINT) {
		return nil, errors.New("Invalid mode specified")
	}
<<<<<<< HEAD
	
	if nil == sc.key || 0 == len(sc.key){
		return nil, errors.New("Master key was not provided")
	}
	
	if nil == protectedData || 0==len(protectedData){
=======

	if nil == sc.key {
		return nil, errors.New("Master key was not provided")
	}

	if nil == protectedData {
>>>>>>> d52645f4
		return nil, errors.New("Data was not provided")
	}

	if CELL_MODE_CONTEXT_IMPRINT == sc.mode {
		if nil == context || 0 == len(context){
			return nil, errors.New("Context is mandatory for context imprint mode")
		}
	}

	if CELL_MODE_TOKEN_PROTECT == sc.mode {
		if nil == additionalData || 0 == len(additionalData){
			return nil, errors.New("Additional data is mandatory for token protect mode")
		}
	}

	var add, ctx unsafe.Pointer
	var addLen, ctxLen C.size_t
<<<<<<< HEAD
	
	ctx = nil
	ctxLen = 0
	add = nil
	addLen = 0

	if nil != additionalData && 0< len(additionalData){
		add = unsafe.Pointer(&additionalData[0])
		addLen = C.size_t(len(additionalData))
	}
	
	if nil != context && 0 < len(context){
=======

	if nil != additionalData {
		add = unsafe.Pointer(&additionalData[0])
		addLen = C.size_t(len(additionalData))
	}

	if nil != context {
>>>>>>> d52645f4
		ctx = unsafe.Pointer(&context[0])
		ctxLen = C.size_t(len(context))
	}

	var decLen C.size_t
	if !bool(C.get_unprotect_size(unsafe.Pointer(&sc.key[0]),
		C.size_t(len(sc.key)),
		unsafe.Pointer(&protectedData[0]),
		C.size_t(len(protectedData)),
		add,
		addLen,
		ctx,
		ctxLen,
		C.int(sc.mode),
		&decLen)) {
		return nil, errors.New("Failed to get output size")
	}

	decData := make([]byte, decLen, decLen)
	if !bool(C.decrypt(unsafe.Pointer(&sc.key[0]),
		C.size_t(len(sc.key)),
		unsafe.Pointer(&protectedData[0]),
		C.size_t(len(protectedData)),
		add,
		addLen,
		ctx,
		ctxLen,
		C.int(sc.mode),
		unsafe.Pointer(&decData[0]),
		decLen)) {
		return nil, errors.New("Failed to unprotect data")
	}

	return decData, nil
}<|MERGE_RESOLUTION|>--- conflicted
+++ resolved
@@ -149,21 +149,12 @@
 	if (sc.mode < CELL_MODE_SEAL) || (sc.mode > CELL_MODE_CONTEXT_IMPRINT) {
 		return nil, nil, errors.New("Invalid mode specified")
 	}
-<<<<<<< HEAD
 	
 	if nil == sc.key || 0==len(sc.key){
 		return nil, nil, errors.New("Master key was not provided")
 	}
 	
 	if nil == data || 0==len(data){
-=======
-
-	if nil == sc.key {
-		return nil, nil, errors.New("Master key was not provided")
-	}
-
-	if nil == data {
->>>>>>> d52645f4
 		return nil, nil, errors.New("Data was not provided")
 	}
 
@@ -175,16 +166,11 @@
 
 	var ctx unsafe.Pointer
 	var ctxLen C.size_t
-<<<<<<< HEAD
 	
 	ctx = nil
 	ctxLen = 0
 
 	if nil != context && 0 < len(context){
-=======
-
-	if nil != context {
->>>>>>> d52645f4
 		ctx = unsafe.Pointer(&context[0])
 		ctxLen = C.size_t(len(context))
 	}
@@ -233,21 +219,12 @@
 	if (sc.mode < CELL_MODE_SEAL) || (sc.mode > CELL_MODE_CONTEXT_IMPRINT) {
 		return nil, errors.New("Invalid mode specified")
 	}
-<<<<<<< HEAD
 	
 	if nil == sc.key || 0 == len(sc.key){
 		return nil, errors.New("Master key was not provided")
 	}
 	
 	if nil == protectedData || 0==len(protectedData){
-=======
-
-	if nil == sc.key {
-		return nil, errors.New("Master key was not provided")
-	}
-
-	if nil == protectedData {
->>>>>>> d52645f4
 		return nil, errors.New("Data was not provided")
 	}
 
@@ -265,7 +242,6 @@
 
 	var add, ctx unsafe.Pointer
 	var addLen, ctxLen C.size_t
-<<<<<<< HEAD
 	
 	ctx = nil
 	ctxLen = 0
@@ -278,15 +254,6 @@
 	}
 	
 	if nil != context && 0 < len(context){
-=======
-
-	if nil != additionalData {
-		add = unsafe.Pointer(&additionalData[0])
-		addLen = C.size_t(len(additionalData))
-	}
-
-	if nil != context {
->>>>>>> d52645f4
 		ctx = unsafe.Pointer(&context[0])
 		ctxLen = C.size_t(len(context))
 	}
